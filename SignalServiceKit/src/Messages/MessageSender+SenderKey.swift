//
//  Copyright (c) 2021 Open Whisper Systems. All rights reserved.
//

import SignalClient
import SignalMetadataKit

extension MessageSender {
<<<<<<< HEAD
    private var senderKeyQueue: DispatchQueue { .global(qos: .userInitiated) }
=======
    private var senderKeyQueue: DispatchQueue { .global(qos: .utility) }
>>>>>>> 41260883
    private static var maxSenderKeyEnvelopeSize: UInt64 { 256 * 1024 }

    struct Recipient {
        let address: SignalServiceAddress
        let devices: [UInt32]
        var protocolAddresses: [ProtocolAddress] {
            devices.compactMap {
                do {
                    return try ProtocolAddress(from: address, deviceId: $0)
                } catch {
                    owsFailDebug("\(error)")
                    return nil
                }
            }
        }

        init(address: SignalServiceAddress, transaction readTx: SDSAnyReadTransaction) {
            self.address = address
            let recipient = SignalRecipient.get(address: address, mustHaveDevices: false, transaction: readTx)

            if let deviceSet = recipient?.devices.array as? [NSNumber] {
                devices = deviceSet.map { $0.uint32Value }
            } else {
                devices = []
            }
        }
    }

    private enum SenderKeyError: Error, IsRetryableProvider {
        case invalidAuthHeader
        case invalidRecipient
        case deviceUpdate
        case staleDevices
        case oversizeMessage
        case recipientSKDMFailed(Error)

        var isRetryableProvider: Bool { true }

        var asSSKError: NSError {
            let result: Error
            switch self {
            case let .recipientSKDMFailed(underlyingError):
                result = underlyingError
            case .invalidAuthHeader, .invalidRecipient, .oversizeMessage:
                result = SenderKeyUnavailableError(customLocalizedDescription: localizedDescription)
            case .deviceUpdate, .staleDevices:
                result = SenderKeyEphemeralError(customLocalizedDescription: localizedDescription)
            }
            return (result as NSError)
        }
    }

    /// Filters the list of participants for a thread that support SenderKey
    @objc
    func senderKeyParticipants(
        thread: TSThread,
        intendedRecipients: [SignalServiceAddress],
        udAccessMap: [SignalServiceAddress: OWSUDSendingAccess]
    ) -> [SignalServiceAddress] {
        // Sender key requires GV2
        guard thread.isGroupV2Thread else { return [] }
        guard !RemoteConfig.senderKeyKillSwitch else {
            Logger.info("Sender key kill switch activated. No recipients support sender key.")
            return []
        }

        return databaseStorage.read { readTx in
            guard let localAddress = self.tsAccountManager.localAddress else {
                owsFailDebug("No local address. Sender key not supported")
                return []
            }
            guard GroupManager.doesUserHaveSenderKeyCapability(address: localAddress, transaction: readTx) else {
                Logger.info("Local user does not have sender key capability. Sender key not supported.")
                return []
            }

            return intendedRecipients
                .filter { thread.recipientAddresses.contains($0) }
                .filter { GroupManager.doesUserHaveSenderKeyCapability(address: $0, transaction: readTx) }
                .filter { !$0.isLocalAddress }
                .filter { [.enabled, .unrestricted].contains(udAccessMap[$0]?.udAccess.udAccessMode) }
                .filter { $0.isValid }
                .filter { address in
                    // Filter out any addresses that have a session record with an invalid
                    // registrationId. SignalClient expects registrationIds to fit in 15 bits
                    // for multiRecipientEncrypt, but there are some reports of clients having
                    // larger registrationIds.
                    //
                    // For now, let's perform a check to filter out invalid registrationIds. An
                    // investigation into cleaning up these invalid registrationIds is ongoing.
                    // Once we've done this, we can remove this entire filter clause.
                    let addresses = Recipient(address: address, transaction: readTx)
                    return addresses.devices.allSatisfy { deviceId in
                        do {
                            guard let sessionRecord = try sessionStore.loadSession(for: address, deviceId: Int32(deviceId), transaction: readTx),
                                  sessionRecord.hasCurrentState else {
                                Logger.warn("No session for address: \(address)")
                                return false
                            }
                            let registrationId = try sessionRecord.remoteRegistrationId()
                            let isValidRegistrationId = (registrationId & 0x3fff == registrationId)
                            owsAssertDebug(isValidRegistrationId)
                            return isValidRegistrationId
                        } catch {
                            owsFailDebug("Failed to fetch registrationId for \(address): \(error)")
                            return false
                        }
                    }
                }
        }
    }

    @objc @available(swift, obsoleted: 1.0)
    func senderKeyMessageSendPromise(
        message: TSOutgoingMessage,
        plaintextContent: Data?,
        payloadId: NSNumber?,
        thread: TSGroupThread,
        recipients: [SignalServiceAddress],
        udAccessMap: [SignalServiceAddress: OWSUDSendingAccess],
        senderCertificates: SenderCertificates,
        sendErrorBlock: @escaping (SignalServiceAddress, NSError) -> Void
    ) -> AnyPromise {

        AnyPromise(
            senderKeyMessageSendPromise(
                message: message,
                plaintextContent: plaintextContent,
                payloadId: payloadId?.int64Value,
                thread: thread,
                recipients: recipients,
                udAccessMap: udAccessMap,
                senderCertificates: senderCertificates,
                sendErrorBlock: sendErrorBlock)
        )
    }

    func senderKeyMessageSendPromise(
        message: TSOutgoingMessage,
        plaintextContent: Data?,
        payloadId: Int64?,
        thread: TSGroupThread,
        recipients: [SignalServiceAddress],
        udAccessMap: [SignalServiceAddress: OWSUDSendingAccess],
        senderCertificates: SenderCertificates,
        sendErrorBlock: @escaping (SignalServiceAddress, NSError) -> Void
    ) -> Promise<Void> {

        // Because of the way promises are combined further up the chain, we need to ensure that if
        // *any* send fails, the entire Promise rejcts. The error it rejects with doesn't really matter
        // and isn't consulted.
        let didHitAnyFailure = AtomicBool(false)
        let wrappedSendErrorBlock = { (address: SignalServiceAddress, error: Error) -> Void in
            Logger.info("Sender key send failed for \(address): \(error)")
            _ = didHitAnyFailure.tryToSetFlag()

            if let senderKeyError = error as? SenderKeyError {
                sendErrorBlock(address, senderKeyError.asSSKError)
            } else {
                sendErrorBlock(address, (error as NSError))
            }
        }

        // To ensure we don't accidentally throw an error early in our promise chain
        // Without calling the perRecipient failures, we declare this as a guarantee.
        // All errors must be caught and handled. If not, we may end up with sends that
        // pend indefinitely.
        let senderKeyGuarantee: Guarantee<Void> = senderKeyDistributionPromise(
            recipients: recipients,
            thread: thread,
            originalMessage: message,
            udAccessMap: udAccessMap,
            sendErrorBlock: wrappedSendErrorBlock
        ).then(on: senderKeyQueue) { (senderKeyRecipients: [SignalServiceAddress]) -> Guarantee<Void> in
            guard senderKeyRecipients.count > 0 else {
                // Something went wrong with the SKDM promise. Exit early.
                owsAssertDebug(didHitAnyFailure.get())
                return .init()
            }

            return firstly { () -> Promise<SenderKeySendResult> in
                Logger.info("Sending sender key message with timestamp \(message.timestamp) to \(senderKeyRecipients)")
                return self.sendSenderKeyRequest(
                    message: message,
                    plaintext: plaintextContent,
                    thread: thread,
                    addresses: senderKeyRecipients,
                    udAccessMap: udAccessMap,
                    senderCertificate: senderCertificates.uuidOnlyCert)
            }.done(on: self.senderKeyQueue) { (sendResult: SenderKeySendResult) in
                Logger.info("Sender key message with timestamp \(message.timestamp) sent! Recipients: \(sendResult.successAddresses). Unregistered: \(sendResult.unregisteredAddresses)")

                return try self.databaseStorage.write { writeTx in
                    sendResult.unregisteredAddresses.forEach { address in
                        self.markAddressAsUnregistered(address, message: message, thread: thread, transaction: writeTx)

                        let error = MessageSenderNoSuchSignalRecipientError()
                        wrappedSendErrorBlock(address, error)
                    }

                    try sendResult.success.forEach { recipient in
                        guard let uuid = recipient.address.uuid else {
                            throw OWSAssertionError("Invalid address")
                        }

                        message.update(withSentRecipient: recipient.address, wasSentByUD: true, transaction: writeTx)
                        SignalRecipient.mark(asRegisteredAndGet: recipient.address, trustLevel: .low, transaction: writeTx)
                        self.profileManager.didSendOrReceiveMessage(from: recipient.address, transaction: writeTx)

                        guard let payloadId = payloadId else { return }
                        recipient.devices.forEach { deviceId in
                            MessageSendLog.recordPendingDelivery(
                                payloadId: payloadId,
                                recipientUuid: uuid,
                                recipientDeviceId: Int64(deviceId),
                                transaction: writeTx)
                        }
                    }
                }
            }.recover(on: self.senderKeyQueue) { error -> Void in
                // If the sender key message failed to send, fail each recipient that we hoped to send it to.
                Logger.error("Sender key send failed: \(error)")
                senderKeyRecipients.forEach { wrappedSendErrorBlock($0, error) }
            }
        }

        // Since we know the guarantee is always successful, on any per-recipient failure, this generic error is used
        // to fail the returned promise.
        return senderKeyGuarantee.done(on: .global()) {
            if didHitAnyFailure.get() {
                // MessageSender just uses this error as a sentinel to consult the per-recipient errors. The
                // actual error doesn't matter.
                throw OWSGenericError("Failed to send to at least one SenderKey participant")
            }
        }
    }

    // Given a list of recipients, ensures that all recipients have been sent an
    // SKDM. If an intended recipient does not have an SKDM, it sends one. If we
    // fail to send an SKDM, invokes the per-recipient error block.
    //
    // Returns the list of all recipients ready for the SenderKeyMessage.
    private func senderKeyDistributionPromise(
        recipients: [SignalServiceAddress],
        thread: TSGroupThread,
        originalMessage: TSOutgoingMessage,
        udAccessMap: [SignalServiceAddress: OWSUDSendingAccess],
        sendErrorBlock: @escaping (SignalServiceAddress, Error) -> Void
    ) -> Guarantee<[SignalServiceAddress]> {

        var recipientsNotNeedingSKDM: Set<SignalServiceAddress> = Set()
        return databaseStorage.write(.promise) { writeTx -> [OWSMessageSend] in
            // Here we fetch all of the recipients that need an SKDM
            // We then construct an OWSMessageSend for each recipient that needs an SKDM.
            guard let localAddress = self.tsAccountManager.localAddress else {
                throw OWSAssertionError("Invalid account")
            }

            // Let's expire the key if it went invalid.
            // If it went invalid, we'll want to make sure we send an SKDM with the new key
            // to every participant.
            // If it's *about* to go invalid, that key will still be used for the rest of this send flow.
            self.senderKeyStore.expireSendingKeyIfNecessary(for: thread, writeTx: writeTx)

            let recipientsNeedingSKDM = self.senderKeyStore.recipientsInNeedOfSenderKey(
                for: thread,
                addresses: recipients,
                writeTx: writeTx)
            recipientsNotNeedingSKDM = Set(recipients).subtracting(recipientsNeedingSKDM)

            guard !recipientsNeedingSKDM.isEmpty else { return [] }
            guard let skdmBytes = self.senderKeyStore.skdmBytesForGroupThread(thread, writeTx: writeTx) else {
                throw OWSAssertionError("Couldn't build SKDM")
            }

            return recipientsNeedingSKDM.map { address in
                Logger.info("Sending SKDM to \(address) for thread \(thread.groupId)")
                let contactThread = TSContactThread.getOrCreateThread(withContactAddress: address, transaction: writeTx)
                let skdmMessage = OWSOutgoingSenderKeyDistributionMessage(
                    thread: contactThread,
                    senderKeyDistributionMessageBytes: skdmBytes)
                skdmMessage.configureAsSentOnBehalfOf(originalMessage)

                let plaintext = skdmMessage.buildPlainTextData(contactThread, transaction: writeTx)
                let payloadId: NSNumber?

                if let plaintext = plaintext {
                    payloadId = MessageSendLog.recordPayload(
                        plaintext, forMessageBeingSent: skdmMessage, transaction: writeTx)
                } else {
                    payloadId = nil
                }

                return OWSMessageSend(
                    message: skdmMessage,
                    plaintextContent: plaintext,
                    plaintextPayloadId: payloadId,
                    thread: contactThread,
                    address: address,
                    udSendingAccess: udAccessMap[address],
                    localAddress: localAddress,
                    sendErrorBlock: nil)
            }
        }.then(on: senderKeyQueue) { skdmSends in
            // First, we double check we have sessions for these message sends
            // Then, we send the message. If it's successful, great! If not, we invoke the sendErrorBlock
            // to *also* fail the original message send.
            firstly { () -> Promise<Void> in
                MessageSender.ensureSessions(forMessageSends: skdmSends, ignoreErrors: true)
            }.then(on: self.senderKeyQueue) { _ -> Guarantee<[Result<SignalServiceAddress, Error>]> in
                // For each SKDM request we kick off a sendMessage promise.
                // - If it succeeds, great! Record a successful delivery
                // - Otherwise, invoke the sendErrorBlock
                // We use when(resolved:) because we want the promise to wait for
                // all sub-promises to finish, even if some failed.
                Guarantee.when(resolved: skdmSends.map { messageSend in
                    return firstly { () -> AnyPromise in
                        self.sendMessage(toRecipient: messageSend)
                        return messageSend.asAnyPromise
                    }.map(on: self.senderKeyQueue) { _ -> SignalServiceAddress in
                        try self.databaseStorage.write { writeTx in
                            try self.senderKeyStore.recordSenderKeySent(
                                for: thread,
                                to: messageSend.address,
                                writeTx: writeTx)
                        }
                        return messageSend.address
                    }.recover(on: self.senderKeyQueue) { error -> Promise<SignalServiceAddress> in
                        // Note that we still rethrow. It's just easier to access the address
                        // while we still have the messageSend in scope.
                        let wrappedError = SenderKeyError.recipientSKDMFailed(error)
                        sendErrorBlock(messageSend.address, wrappedError)
                        throw wrappedError
                    }
                })
            }
        }.map(on: self.senderKeyQueue) { resultArray -> [SignalServiceAddress] in
            // We only want to pass along recipients capable of receiving a senderKey message
            return Array(recipientsNotNeedingSKDM) + resultArray.compactMap { result in
                switch result {
                case let .success(address): return address
                case .failure: return nil
                }
            }
        }.recover(on: senderKeyQueue) { error in
            // If we hit *any* error that we haven't handled, we should fail the send
            // for everyone.
            let wrappedError = SenderKeyError.recipientSKDMFailed(error)
            recipients.forEach { sendErrorBlock($0, wrappedError) }
            return .value([])
        }
    }

    fileprivate struct SenderKeySendResult {
        let success: [Recipient]
        let unregistered: [Recipient]

        var successAddresses: [SignalServiceAddress] { success.map { $0.address } }
        var unregisteredAddresses: [SignalServiceAddress] { unregistered.map { $0.address } }
    }

    // Encrypts and sends the message using SenderKey
    // If the Promise is successful, the message was sent to every provided address *except* those returned
    // in the promise. The server reported those addresses as unregistered.
    fileprivate func sendSenderKeyRequest(
        message: TSOutgoingMessage,
        plaintext: Data?,
        thread: TSGroupThread,
        addresses: [SignalServiceAddress],
        udAccessMap: [SignalServiceAddress: OWSUDSendingAccess],
        senderCertificate: SenderCertificate
    ) -> Promise<SenderKeySendResult> {
        guard let plaintext = plaintext else {
            return .init(error: OWSAssertionError("Nil content"))
        }

        return self.databaseStorage.write(.promise) { writeTx -> ([Recipient], Data) in
            let recipients = addresses.map { Recipient(address: $0, transaction: writeTx) }
            let ciphertext = try self.senderKeyMessageBody(
                plaintext: plaintext,
                contentHint: message.contentHint,
                thread: thread,
                recipients: recipients,
                senderCertificate: senderCertificate,
                transaction: writeTx)
            return (recipients, ciphertext)

        }.then(on: senderKeyQueue) { (recipients: [Recipient], ciphertext: Data) -> Promise<SenderKeySendResult> in
            self._sendSenderKeyRequest(
                encryptedMessageBody: ciphertext,
                timestamp: message.timestamp,
                isOnline: message.isOnline,
                thread: thread,
                recipients: recipients,
                udAccessMap: udAccessMap,
                senderCertificate: senderCertificate,
                remainingAttempts: 3)
        }
    }

    // TODO: This is a similar pattern to RequestMaker. An opportunity to reduce duplication.
    fileprivate func _sendSenderKeyRequest(
        encryptedMessageBody: Data,
        timestamp: UInt64,
        isOnline: Bool,
        thread: TSGroupThread,
        recipients: [Recipient],
        udAccessMap: [SignalServiceAddress: OWSUDSendingAccess],
        senderCertificate: SenderCertificate,
        remainingAttempts: UInt
    ) -> Promise<SenderKeySendResult> {
        return firstly { () -> Promise<HTTPResponse> in
            try self.performSenderKeySend(
                ciphertext: encryptedMessageBody,
                timestamp: timestamp,
                isOnline: isOnline,
                thread: thread,
                recipients: recipients,
                udAccessMap: udAccessMap)
        }.map(on: senderKeyQueue) { response -> SenderKeySendResult in
            guard response.responseStatusCode == 200 else { throw
                OWSAssertionError("Unhandled error")
            }
            let response = try Self.decodeSuccessResponse(data: response.responseBodyData)
            let uuids404 = Set(response.uuids404)

            let successful = try recipients.filter {
                guard let uuid = $0.address.uuid else { throw OWSAssertionError("Invalid address") }
                return !uuids404.contains(uuid)
            }
            let unregistered = try recipients.filter {
                guard let uuid = $0.address.uuid else { throw OWSAssertionError("Invalid address") }
                return uuids404.contains(uuid)
            }
            return SenderKeySendResult(success: successful, unregistered: unregistered)
        }.recover(on: senderKeyQueue) { error -> Promise<SenderKeySendResult> in
            let retryIfPossible = { () throws -> Promise<SenderKeySendResult> in
                if remainingAttempts > 0 {
                    return self._sendSenderKeyRequest(
                        encryptedMessageBody: encryptedMessageBody,
                        timestamp: timestamp,
                        isOnline: isOnline,
                        thread: thread,
                        recipients: recipients,
                        udAccessMap: udAccessMap,
                        senderCertificate: senderCertificate,
                        remainingAttempts: remainingAttempts-1
                    )
                } else {
                    throw error
                }
            }

            if IsNetworkConnectivityFailure(error) {
                return try retryIfPossible()
            } else if let httpError = error as? OWSHTTPError {
                let statusCode = httpError.httpStatusCode ?? 0
                let responseData = HTTPResponseDataForError(httpError)
                switch statusCode {
                case 401:
                    owsFailDebug("Invalid composite authorization header for sender key send request. Falling back to fanout")
                    throw SenderKeyError.invalidAuthHeader
                case 404:
                    Logger.warn("One of the recipients could not match an account. We don't know which. Falling back to fanout.")
                    throw SenderKeyError.invalidRecipient
                case 409:
                    // Incorrect device set. We should add/remove devices and try again.
                    let responseBody = try Self.decode409Response(data: responseData)
                    self.databaseStorage.write { writeTx in
                        for account in responseBody {
                            MessageSender.updateDevices(
                                address: SignalServiceAddress(uuid: account.uuid),
                                devicesToAdd: account.devices.missingDevices.map { NSNumber(value: $0) },
                                devicesToRemove: account.devices.extraDevices.map { NSNumber(value: $0) },
                                transaction: writeTx)
                        }
                    }
                    throw SenderKeyError.deviceUpdate

                case 410:
                    // Server reports stale devices. We should reset our session and
                    // forget that we resent a senderKey.
                    let responseBody = try Self.decode410Response(data: responseData)

                    for account in responseBody {
                        let address = SignalServiceAddress(uuid: account.uuid)
                        self.handleStaleDevices(
                            staleDevices: account.devices.staleDevices.map { Int($0) },
                            address: address)

                        self.databaseStorage.write { writeTx in
                            self.senderKeyStore.resetSenderKeyDeliveryRecord(for: thread, address: address, writeTx: writeTx)
                        }
                    }
                    throw SenderKeyError.staleDevices
                case 428:
                    guard let body = responseData, let expiry = error.httpRetryAfterDate else {
                        throw OWSAssertionError("Invalid spam response body")
                    }
                    return Promise { future in
                        self.spamChallengeResolver.handleServerChallengeBody(body, retryAfter: expiry) { didSucceed in
                            if didSucceed {
                                future.resolve()
                            } else {
                                let error = SpamChallengeRequiredError()
                                future.reject(error)
                            }
                        }
                    }.then(on: self.senderKeyQueue) {
                        try retryIfPossible()
                    }
                default:
                    // Unhandled response code.
                    throw error
                }
            } else {
                owsFailDebug("Unexpected error \(error)")
                throw error
            }
        }
    }

    func senderKeyMessageBody(
        plaintext: Data,
        contentHint: SealedSenderContentHint,
        thread: TSGroupThread,
        recipients: [Recipient],
        senderCertificate: SenderCertificate,
        transaction writeTx: SDSAnyWriteTransaction
    ) throws -> Data {
        let protocolAddresses = recipients.flatMap { $0.protocolAddresses }
        let secretCipher = try SMKSecretSessionCipher(
            sessionStore: Self.sessionStore,
            preKeyStore: Self.preKeyStore,
            signedPreKeyStore: Self.signedPreKeyStore,
            identityStore: Self.identityKeyStore,
            senderKeyStore: Self.senderKeyStore)

        let distributionId = senderKeyStore.distributionIdForSendingToThread(thread, writeTx: writeTx)
        let ciphertext = try secretCipher.groupEncryptMessage(
            recipients: protocolAddresses,
            paddedPlaintext: (plaintext as NSData).paddedMessageBody(),
            senderCertificate: senderCertificate,
            groupId: thread.groupId,
            distributionId: distributionId,
            contentHint: contentHint.signalClientHint,
            protocolContext: writeTx)

        guard ciphertext.count <= Self.maxSenderKeyEnvelopeSize else {
            Logger.error("serializedMessage: \(ciphertext.count) > \(Self.maxSenderKeyEnvelopeSize)")
            throw SenderKeyError.oversizeMessage
        }
        return ciphertext
    }

    func performSenderKeySend(
        ciphertext: Data,
        timestamp: UInt64,
        isOnline: Bool,
        thread: TSGroupThread,
        recipients: [Recipient],
        udAccessMap: [SignalServiceAddress: OWSUDSendingAccess]
    ) throws -> Promise<HTTPResponse> {

        // Sender key messages use an access key composed of every recipient's individual access key.
        let allAccessKeys = recipients.compactMap { udAccessMap[$0.address]?.udAccess.senderKeyUDAccessKey }
        guard recipients.count == allAccessKeys.count else {
            throw OWSAssertionError("Incomplete access key set")
        }
        guard let firstKey = allAccessKeys.first else {
            throw OWSAssertionError("Must provide at least one address")
        }
        let remainingKeys = allAccessKeys.dropFirst()
        let compositeKey = remainingKeys.reduce(firstKey, ^)

        let request = OWSRequestFactory.submitMultiRecipientMessageRequest(
            ciphertext: ciphertext,
            compositeUDAccessKey: compositeKey,
            timestamp: timestamp,
            isOnline: isOnline)

        // If we can use the websocket, try that and fail over to REST.
        // If not, go straight to REST.
        let remainingRetryCount: Int = (OWSWebSocket.canAppUseSocketsToMakeRequests
                                            ? 1
                                            : 0)
        return networkManager.makePromise(request: request,
                                          websocketSupportsRequest: true,
                                          remainingRetryCount: remainingRetryCount)
    }
}

extension MessageSender {

    struct SuccessPayload: Decodable {
        let uuids404: [UUID]
    }

    typealias ResponseBody409 = [Account409]
    struct Account409: Decodable {
        let uuid: UUID
        let devices: DeviceSet
        struct DeviceSet: Decodable {
            let missingDevices: [UInt32]
            let extraDevices: [UInt32]
        }
    }

    typealias ResponseBody410 = [Account410]
    struct Account410: Decodable {
        let uuid: UUID
        let devices: DeviceSet
        struct DeviceSet: Decodable {
            let staleDevices: [UInt32]
        }
    }

    static func decodeSuccessResponse(data: Data?) throws -> SuccessPayload {
        guard let data = data else {
            throw OWSAssertionError("No data provided")
        }
        return try JSONDecoder().decode(SuccessPayload.self, from: data)
    }

    static func decode409Response(data: Data?) throws -> ResponseBody409 {
        guard let data = data else {
            throw OWSAssertionError("No data provided")
        }
        return try JSONDecoder().decode(ResponseBody409.self, from: data)
    }

    static func decode410Response(data: Data?) throws -> ResponseBody410 {
        guard let data = data else {
            throw OWSAssertionError("No data provided")
        }
        return try JSONDecoder().decode(ResponseBody410.self, from: data)
    }
}<|MERGE_RESOLUTION|>--- conflicted
+++ resolved
@@ -6,11 +6,7 @@
 import SignalMetadataKit
 
 extension MessageSender {
-<<<<<<< HEAD
-    private var senderKeyQueue: DispatchQueue { .global(qos: .userInitiated) }
-=======
     private var senderKeyQueue: DispatchQueue { .global(qos: .utility) }
->>>>>>> 41260883
     private static var maxSenderKeyEnvelopeSize: UInt64 { 256 * 1024 }
 
     struct Recipient {
