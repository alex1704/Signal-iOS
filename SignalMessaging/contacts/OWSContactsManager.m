--- conflicted
+++ resolved
@@ -614,18 +614,14 @@
 {
     OWSAssertIsOnMainThread();
 
-<<<<<<< HEAD
-    self.isSetup = YES;
-    if (shouldSetHasLoadedContacts) {
-        _hasLoadedContacts = YES;
-    }
-
-=======
->>>>>>> c026575c
     if ([signalAccounts isEqual:self.signalAccounts]) {
         OWSLogDebug(@"SignalAccounts unchanged.");
         self.isSetup = YES;
         return;
+    }
+
+    if (shouldSetHasLoadedContacts) {
+        _hasLoadedContacts = YES;
     }
 
     NSMutableArray<SignalServiceAddress *> *allAddresses = [NSMutableArray new];
